"""Utility module for creating an application wide logger."""
import os
import logging
import logging.handlers
from gi.repository import GLib


<<<<<<< HEAD
CACHE_DIR = os.path.realpath(
    os.path.join(xdg.BaseDirectory.xdg_cache_home, "lutris")
)
if not os.path.isdir(CACHE_DIR):
    os.makedirs(CACHE_DIR)
=======
CACHE_DIR = realpath(join(GLib.get_user_cache_dir(), "lutris"))
if not isdir(CACHE_DIR):
    makedirs(CACHE_DIR)
>>>>>>> 264b01d6

LOG_FILENAME = os.path.join(CACHE_DIR, "lutris.log")
loghandler = logging.handlers.RotatingFileHandler(LOG_FILENAME,
                                                  maxBytes=20971520,
                                                  backupCount=5)
# Format
log_format = '[%(levelname)s:%(asctime)s:%(module)s]: %(message)s'
logformatter = logging.Formatter(log_format)
loghandler.setFormatter(logformatter)

logger = logging.getLogger(__name__)
logger.setLevel(logging.DEBUG)
logger.addHandler(loghandler)<|MERGE_RESOLUTION|>--- conflicted
+++ resolved
@@ -5,17 +5,11 @@
 from gi.repository import GLib
 
 
-<<<<<<< HEAD
 CACHE_DIR = os.path.realpath(
-    os.path.join(xdg.BaseDirectory.xdg_cache_home, "lutris")
+    os.path.join(GLib.get_user_cache_dir(), "lutris")
 )
 if not os.path.isdir(CACHE_DIR):
     os.makedirs(CACHE_DIR)
-=======
-CACHE_DIR = realpath(join(GLib.get_user_cache_dir(), "lutris"))
-if not isdir(CACHE_DIR):
-    makedirs(CACHE_DIR)
->>>>>>> 264b01d6
 
 LOG_FILENAME = os.path.join(CACHE_DIR, "lutris.log")
 loghandler = logging.handlers.RotatingFileHandler(LOG_FILENAME,
