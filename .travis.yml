--- conflicted
+++ resolved
@@ -15,11 +15,7 @@
   - pip install --upgrade pip
   - sudo apt-get -qq update
   - sudo apt-get install -y python3-yaml python3-gi python3-pil gir1.2-gtk-3.0 psmisc gir1.2-glib-2.0 libgirepository1.0-dev gir1.2-gnomedesktop-3.0 gir1.2-webkit2-4.0 gir1.2-notify-0.7
-<<<<<<< HEAD
 script: nosetests
 
 # Cache the pip dependencies
-cache: pip
-=======
-script: nosetests
->>>>>>> 999455c2
+cache: pip